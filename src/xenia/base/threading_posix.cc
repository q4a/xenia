--- conflicted
+++ resolved
@@ -80,23 +80,16 @@
   return static_cast<uint32_t>(syscall(SYS_gettid));
 }
 
-<<<<<<< HEAD
 void set_name(std::thread::native_handle_type handle,
               const std::string_view name) {
-  pthread_setname_np(handle, std::string(name).c_str());
-}
-
-void set_name(const std::string_view name) { set_name(pthread_self(), name); }
-=======
-void set_name(const std::string& name) {
+  auto name_str = std::string(name);
+  assert_false(name_str.length() >= 16);
+  if (pthread_setname_np(handle, name_str.c_str()) != 0) assert_always();
+}
+
+void set_name(const std::string_view name) {
   set_name(static_cast<std::thread::native_handle_type>(pthread_self()), name);
 }
-
-void set_name(std::thread::native_handle_type handle, const std::string& name) {
-  assert_false(name.length() >= 16);
-  if (pthread_setname_np(handle, name.c_str()) != 0) assert_always();
-}
->>>>>>> 19b99d04
 
 void MaybeYield() {
   pthread_yield();
