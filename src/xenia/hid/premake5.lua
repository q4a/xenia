--- conflicted
+++ resolved
@@ -42,11 +42,8 @@
       "X11",
       "xcb",
       "X11-xcb",
-<<<<<<< HEAD
-=======
       "vulkan",
       "SDL2",
->>>>>>> 41fbb8ed
     })
 
   filter("platforms:Windows")
